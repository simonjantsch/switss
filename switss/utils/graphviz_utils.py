--- conflicted
+++ resolved
@@ -106,11 +106,6 @@
         self.action_map = action_map if action_map != None else std_action_map
 
 class DTMCVisualizationConfig(VisualizationConfig):
-<<<<<<< HEAD
-    def __init__(self, state_map=None, trans_map=None):
-        if trans_map is None: trans_map = std_trans_map_dtmc 
-=======
     def __init__(self, state_map=None, trans_map=std_trans_map_dtmc):
->>>>>>> 0427a22c
         super().__init__(state_map,trans_map,None)
         self.action_map = None