--- conflicted
+++ resolved
@@ -34,7 +34,6 @@
     def __init__(self,
                  mode,
                  iterations = 3,
-                 labels = None,
                  initializertype = AllOnesInitializer,
                  updatertype = InverseResultUpdater,
                  solver_name="cbc"):
@@ -47,13 +46,6 @@
         self.updatertype = updatertype
         self.initializertype = initializertype
 
-<<<<<<< HEAD
-    def __repr__(self):
-        return "QSHeur(mode=%s, solver=%s, iterations=%s, initializertype=%s, updatertype=%s)" % (
-            self.mode, self.solver, self.iterations, self.initializertype, self.updatertype)
-
-    def solve(self, reach_form, threshold, labels=None):
-=======
     @property
     def details(self):
         return {
@@ -65,8 +57,7 @@
             "updatertype" : self.updatertype
         }
 
-    def solveiter(self, reach_form, threshold):
->>>>>>> 8bec9666
+    def solveiter(self, reach_form, threshold,labels=None):
         """Runs the QSheuristic using the Farkas (y- or z-) polytope
         depending on the value in mode."""
         assert (threshold >= 0) and (threshold <= 1)
